--- conflicted
+++ resolved
@@ -18,12 +18,8 @@
   ports:
     - "4000"
   environment:
-<<<<<<< HEAD
     VIRTUAL_HOST: ${DOMAIN},https://${DOMAIN}
     DATAHUB_API: https://${DOMAIN_API}
-=======
-    VIRTUAL_HOST: ${DOMAIN}
->>>>>>> dfffdfed
 auth:
   autoredeploy: true
   restart: always
