--- conflicted
+++ resolved
@@ -1,10 +1,7 @@
-<<<<<<< HEAD
-Deployment automation for the DataHub. This will setup all services on existing docker node, to set up everything locally, via docker-compose, please take a look at [DockerCompose.md](https://github.com/datahq/deploy/blob/master/DockerCompose.md)
-=======
 ![](https://img.shields.io/badge/Python-2.7-brightgreen.svg)
 
-Deployment automation for the DataHub.
->>>>>>> 9a0bce02
+Deployment automation for the DataHub. This will setup all services on existing docker node, to set up everything locally, via docker-compose, please take a look at [DockerCompose.md](https://github.com/datahq/deploy/blob/master/DockerCompose.md)
+
 
 ## Installation
 
