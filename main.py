   # !/usr/bin/python
# -*- coding: utf-8 -*-
import inspect
import os
import subprocess
import optparse
import sys
from time import sleep
import datetime
from urlparse import urljoin

import boto3
from botocore.exceptions import ClientError
import dotenv
import psycopg2
import jwt
import dockercloud
import requests


class Deployer(object):

    def __init__(self, configfile='.env'):
        '''Initialize.

        @param: configfile a .env style config file. See README for more.
        '''
        if os.path.exists(configfile):
            # we set ourselves as load_dotenv has system env variables to take
            # precedence which in our experience is confusing as a user changes a
            # var and re-runs and nothing happens
            # dotenv.load_dotenv('.env')
            out = dotenv.main.dotenv_values(configfile)
            # we need stuff in the environment for docker
            os.environ.update(out)
        self.config = os.environ
        rds_uri = self.config.get('RDS_URI')
        if not rds_uri:
            print('Warning: RDS_URI is not set. please set, or run `python main.py rds`')

    @property
    def stackname(self):
        stackname = '{PROJECT}-{STAGE}'.format(**self.config)
        return stackname

    def _run(self, cmd):
        out = ''
        try:
            out = subprocess.check_output(cmd.split(' '))
        except subprocess.CalledProcessError:
            out = 'Error: ' + out
        print(out)
        return out

    def docker(self):
        '''Deploy app to docker'''
        cmd = 'docker-cloud stack inspect %s' % self.stackname
        out = self._run(cmd)
        if 'Error: ' in out:
            print('No existing stack found. Creating ...')
            self.docker_create()
        else:
            self.docker_update()
            self.docker_deploy()

    def docker_create(self):
        '''Create the docker stack'''
        cmd = 'docker-cloud stack up -f docker-cloud.yml -n %s' % self.stackname
        self._run(cmd)

    def docker_update(self):
        '''Update the docker stack and redeploy'''
        cmd = 'docker-cloud stack update -f docker-cloud.yml --sync %s' % self.stackname
        self._run(cmd)

    def docker_deploy(self):
        '''(Re)Deploy stack.'''
        print('Redeploying stack ...')
        cmd2 = 'docker-cloud stack redeploy --sync %s' % self.stackname
        self._run(cmd2)

    def docker_terminate(self):
        '''...'''
        pass

    def show_config(self):
        """Show computed config

        environment plus .env variables
        """
        config_options = '''Configs:'''
        for k in sorted(self.config.keys()):
            value = self.config[k]
            config_options = config_options + '\n \t{key}{s}: {desc}'.format(key=k, desc=value,
                                                                             s=' ' * (30 - len(k)))
        print (config_options)

    def s3(self):
        """Creates regular and logging S3 Buckets if not exist"""
        s3_client = boto3.client(
            's3',
            aws_access_key_id=self.config['AWS_ACCESS_KEY'],
            aws_secret_access_key=self.config['AWS_SECRET_KEY']
        )
        bucket_list = [self.config[env] for env in self.config if 'BUCKET' in env]
        for bucket in bucket_list:
            try:
                response = s3_client.create_bucket(
                    Bucket=bucket,
                    ACL='public-read',
                )
                self._s3_enable_cors(s3_client, bucket)
                print ('S3 bucket is created: %s' % response.get('Location'))
                response = s3_client.create_bucket(
                    Bucket=bucket + '.log',
                    ACL='log-delivery-write'
                )
                print ('S3 log bucket is created: %s' % response.get('Location'))
                self._s3_enable_logs(s3_client, bucket)
                print ('S3 log enabled for bucket: %s' % response.get('Location'))
                return True
            except Exception as e:
                if 'BucketAlreadyOwnedByYou' in e.message:
                    print('S3 Bucket already exists')
                else:
                    print(e.message)
                return False

    def _s3_enable_cors(self, client, bucket):
        """Enable s3 CORS"""
        response = client.put_bucket_cors(
            Bucket=bucket,
            CORSConfiguration={
                'CORSRules': [
                    {
                        'AllowedHeaders': [
                            '*',
                        ],
                        'AllowedMethods': [
                            'GET'
                        ],
                        'AllowedOrigins': [
                            '*',
                        ]
                    },
                ]
            }
        )

    def _s3_enable_logs(self, client, bucket):
        client.put_bucket_logging(
            Bucket=bucket,
            BucketLoggingStatus={
                'LoggingEnabled': {
                    'TargetBucket': bucket + '.log',
                    'TargetPrefix': '%(PROJECT)s-%(STAGE)s' % self.config
                }
            }
        )

    def rds(self):
        """Create an RDS instance and enable public access"""
        client = boto3.client(
            'rds',
            aws_access_key_id=self.config['AWS_ACCESS_KEY'],
            aws_secret_access_key=self.config['AWS_SECRET_KEY']
        )
        try:
            self._rds_create(client)
            return self._rds_enable_public_access()
        except Exception as e:
            if 'DBInstanceAlreadyExists' in e.message:
                print('RDS instance already exists - reusing')
                self._rds_exists(client)
                return True
            else:
                print(e.message)
                return False

    def _rds_create(self, client):
        """Boot an RDS instance"""

        rds_instance = '%(PROJECT)s-%(STAGE)s' % self.config
        while not self.config.get('RDS_PASSWORD'):
            self.config['RDS_PASSWORD'] = raw_input('Please enter password for RDS: ')
        client.create_db_instance(
            DBName=rds_instance.replace('-','_'),
            DBInstanceIdentifier=rds_instance,
            AllocatedStorage=10,
            Engine='postgres',
            MasterUsername=self.config['PROJECT'],
            MasterUserPassword=self.config['RDS_PASSWORD'],
            BackupRetentionPeriod=30,
            Port=5432,
            MultiAZ=False,
            PubliclyAccessible=True,
            DBInstanceClass='db.t2.micro'
        )
        self._rds_exists(client, wait=1500)


    def _rds_exists(self, client, wait=0):
        """Will check rds instance is already exists or not"""
        rds_instance = '%(PROJECT)s-%(STAGE)s' % self.config
        seconds = 0
        while True:
            response = client.describe_db_instances(DBInstanceIdentifier=rds_instance)
            instance = response['DBInstances'][0]
            if instance['DBInstanceStatus'] == "available":
                rds_uri = 'postgresql://{user}:{password}@{endpoint}:{port}/{db}'\
                    .format(
                        user=self.config['PROJECT'],
                        password=self.config.get('RDS_PASSWORD', '<Replace this with Password>'),
                        endpoint=instance['Endpoint']['Address'],
                        port=5432,
                        db=rds_instance.replace('-','_')
                    )
                self.config['RDS_URI'] = rds_uri
                print('Please set RDS_URI in your .env file:\n%s' % rds_uri)
                break
            print("%s: %d seconds elapsed" % (response['DBInstances'][0]['DBInstanceStatus'], seconds))
            sleep(5)
            seconds += 5
            if seconds > wait:
                return False
        return True

    def _rds_enable_public_access(self):
        """Enable public access for RDS database """
        client = boto3.client(
            'ec2',
            aws_access_key_id=self.config['AWS_ACCESS_KEY'],
            aws_secret_access_key=self.config['AWS_SECRET_KEY']
        )
        try:
            client.authorize_security_group_ingress(
                GroupId='sg-c20048bf',
                IpProtocol="-1",
                CidrIp="0.0.0.0/0",
                FromPort=0,
                ToPort=65535
            )
            return True
        except Exception as e:
            if 'InvalidPermission.Duplicate' in e.message:
                print('The specified rule already exists')
                return True
            else:
                print(e.message)
                return False

    def elasticsearch(self):
        '''Create AWS elasticsearch Domain
        '''
        client = boto3.client(
            'es',
            aws_access_key_id=self.config['AWS_ACCESS_KEY'],
            aws_secret_access_key=self.config['AWS_SECRET_KEY']
        )
        message = 'Please provide Docker Node IP'
        message += '\nTo get node IP run:'
        message += '\ndocker-cloud node ls\ndocker-cloud node inspect UUID\n'
        node_ip = raw_input(message)
        self.config.update(node_ip=node_ip)
        client.create_elasticsearch_domain(
            DomainName= '%(PROJECT)s-%(STAGE)s' % self.config,
            ElasticsearchVersion='5.3',
            ElasticsearchClusterConfig={
                'InstanceType': 't2.small.elasticsearch',
                'InstanceCount': 1,
                'DedicatedMasterEnabled': False,
                'ZoneAwarenessEnabled': False
            },
            AccessPolicies= '''{
                "Version": "2012-10-17",
                "Statement": [
                    {
                      "Effect": "Allow",
                      "Principal": {
                        "AWS": "*"
                      },
                      "Action": [
                        "es:*"
                      ],
                      "Condition": {
                        "IpAddress": {
                          "aws:SourceIp": [
                            "%(node_ip)s"
                          ]
                        }
                      },
                      "Resource": "arn:aws:es:us-east-1:280736841384:domain/%(PROJECT)s-%(STAGE)s/*"
                    }
                ]
            }''' % self.config,
            EBSOptions={
                'EBSEnabled': True,
                'VolumeType': 'standard',
                'VolumeSize': 10
            }
        )
        status  = self._check_es_status(client, process='creating', wait=1500)

        if status:
            print('Making sure everything is ok.\nThis will take 30 seconds')
            sleep(30)
            response = client.describe_elasticsearch_domain(
                DomainName= '%(PROJECT)s-%(STAGE)s' % self.config
            )
            print('Elastic Search Domain has been created successfully!')
            print('Endpoint: %s' % response['DomainStatus']['Endpoint'])
            return True
        return False

    def elasticsearch_destroy(self):
        '''Delete AWS elasticsearch Domain
        '''
        client = boto3.client(
            'es',
            aws_access_key_id=self.config['AWS_ACCESS_KEY'],
            aws_secret_access_key=self.config['AWS_SECRET_KEY']
        )
        response = client.delete_elasticsearch_domain(
            DomainName= '%(PROJECT)s-%(STAGE)s' % self.config
        )
        self._check_es_status(client, process='deleting', wait=1500)
        return True

    def _check_es_status(self, client, process='creating', wait=0):
        seconds = 0
        while True:
            try:
                response = client.describe_elasticsearch_domain(
                    DomainName= '%(PROJECT)s-%(STAGE)s' % self.config
                )
            except ClientError as ex:
                if ex.response['Error']['Code'] == 'ResourceNotFoundException':
                    print('Elastic Search Domain deleted successfully!')
                    break
            if not response['DomainStatus']['Processing']:
                break
            print("%d seconds elapsed - %s..." % (seconds, process))
            sleep(5)
            seconds += 5
            if seconds > wait:
                return False
        return True

    def user_create(self, userid='core'):
        '''Create user in the database directly.'''
        try:
            con = psycopg2.connect(self.config['RDS_URI'])
            cur = con.cursor()
            cur.execute("insert into users values ('core', 'core', 'core', 'Core Datasets', 'datasets@okfn.org', '', '%s')" % datetime.datetime.now())
            con.commit()
        except (Exception, psycopg2.DatabaseError) as error:
            print(error)
        finally:
            if con is not None:
                con.close()

    def user_token(self, userid='core'):
        '''Generate an authorization token for user with userid supplied on cli (defaults to core)
        '''
        ret = {
            "userid": userid,
            "permissions": "*",
            "service": "world"
        }
        token = jwt.encode(ret, self.config['PRIVATE_KEY'])
        print(token)
<<<<<<< HEAD
    
    def check_docker(self):
        '''Check docker services status'''
        dockercloud.user = self.config['DOCKERCLOUD_USER']
        dockercloud.apikey = self.config['DOCKERCLOUD_APIKEY']
        dockercloud.namespace = self.config['DOCKERCLOUD_NAMESPACE']
        d = dockercloud.Service.list()
        for service in d:
            print(service.name + " : " + service.state)
            
    def check_apis(self):
        ''' Check API call for all services'''
        valid_token = self.config['JWT_TOKEN']
        invalid_token = 'ivalid_token'
        api_base_url = 'http://' + self.config['DOMAIN_API'] 
        # Auth service
        url_auth_authorize = urljoin(api_base_url,'auth/authorize')
        response = requests.get(url_auth_authorize)
        assert (response.status_code == 200)
        print("Get permission for a service - successfull connected")
        url_auth_check = urljoin(api_base_url, 'auth/check')
        response = requests.get(url_auth_check, headers={'Auth-Token': valid_token})
        assert (response.status_code == 200) 
        if "true" in response.text:
            print("Check an authentication token's validity for VALID token - successfull connected")
        
        url_auth_check = urljoin(api_base_url, 'auth/check')
        response = requests.get(url_auth_check, headers={'Auth-Token': invalid_token})
        assert (response.status_code == 200)
        if "false" in response.text:
            print("Check an authentication token's validity for INVALID token - successfull connected")
            
        url_auth_update = urljoin(api_base_url, 'auth/update')
        data = '''
            {
        "Auth-Token": "test",
        "username": "test"
            }
        '''
        response = requests.post(url_auth_update, data)
        assert (response.status_code == 200)
        print("Change the username - successfully connected")
        
        url_auth_public_key = urljoin(api_base_url, 'auth/public-key')
        response = requests.get(url_auth_public_key)
        assert (response.status_code == 200)
        print("Receive authorization public key - successfully connected")
        # Metastore service   
        url_metastore_search = urljoin(api_base_url, 'metastore/search')
        response = requests.get(url_metastore_search)
        assert (response.status_code == 200)
        print("Metastore search service - successfully connected")
        
    def check_frontend(self):
        ''' Check fronend API'''
        valid_token = self.config['JWT_TOKEN']
        invalid_token = 'ivalid_token'
        api_base_url = 'http://' + self.config['DOMAIN'] 
        # Home page
        url_home = urljoin(api_base_url, '/')
        response = requests.get(url_home)
        assert (response.status_code == 200)
        print("Home page - successfull connected")
        # Showcase page
        url_showpage = urljoin(api_base_url, 'core/co2-ppm')
        response = requests.get(url_showpage)
        assert (response.status_code == 200)
        print("Showcase page - successfull connected")
        # Search page
        # include query string
        url_search = urljoin(api_base_url, 'search')
        response = requests.get(url_search)
        assert (response.status_code == 200)
        print("Search page - successfull connected")
        # Pricing page
        url_pricing = urljoin(api_base_url, 'pricing')
        response = requests.get(url_pricing)
        assert (response.status_code == 200)
        print("Pricing page - successfull connected")
        # Owner page
        url_owner = urljoin(api_base_url, 'core')
        response = requests.get(url_owner)
        assert (response.status_code == 200)
        print("Owner page for valid publisher - successfull connected")
        
        url_owner = urljoin(api_base_url, 'dore')
        response = requests.get(url_owner)
        assert (response.status_code == 404)
        print("Owner page for invalid publisher - successfull connected")
        # Logout page
        url_logout = urljoin(api_base_url, 'logout')
        response = requests.get(url_logout)
        assert (response.status_code == 200)
        
        print("Logout page - successfull connected")
        # Login page
        url_login = urljoin(api_base_url, 'login')
        response = requests.get(url_login)
        assert (response.status_code == 200)
        print("Login page - successfull connected")
        # Dashboard page
        url_dashboard = urljoin(api_base_url, 'dashboard')
        cookies = dict(cookies=invalid_token)
        response = requests.get(url_dashboard, cookies=cookies)
        assert (response.status_code == 404)
        print("Dashboard page without cookie - successfull connected")
        
        cookies = dict(cookies=valid_token)
        response = requests.get(url_dashboard, cookies=cookies)
        assert (response.status_code == 200)
        print("Dashboard page with cookie - successfull connected")
        
=======

>>>>>>> ac826518
# ==============================================
# CLI

def _object_methods(obj):
    methods = inspect.getmembers(obj, inspect.ismethod)
    methods = filter(lambda (name, y): not name.startswith('_'), methods)
    methods = dict(methods)
    return methods

def _main(functions_or_object):
    is_object = inspect.isclass(functions_or_object)

    _methods = _object_methods(functions_or_object)
    ## this is not working if some options are passed to Deployer
    # if is_object:
    #     _methods = _object_methods(functions_or_object)
    # else:
    #     _methods = _module_functions(functions_or_object)

    usage = '''%prog {action}
Actions:
    '''
    usage += '\n    '.join(
        ['%s %s: %s' % (name, (' ' * (25-len(name))), m.__doc__.split('\n')[0] if m.__doc__ else '') for (name, m)
         in sorted(_methods.items())])
    parser = optparse.OptionParser(usage)
    # Optional: for a config file
    # parser.add_option('-c', '--config', dest='config',
    #         help='Config file to use.')
    options, args = parser.parse_args()

    if not args or not args[0] in _methods:
        parser.print_help()
        sys.exit(1)

    method = args[0]
    if is_object:
        getattr(functions_or_object(), method)(*args[1:])
    else:
        _methods[method](*args[1:])


if __name__ == '__main__':
    _main(Deployer)<|MERGE_RESOLUTION|>--- conflicted
+++ resolved
@@ -369,7 +369,6 @@
         }
         token = jwt.encode(ret, self.config['PRIVATE_KEY'])
         print(token)
-<<<<<<< HEAD
     
     def check_docker(self):
         '''Check docker services status'''
@@ -404,10 +403,10 @@
             
         url_auth_update = urljoin(api_base_url, 'auth/update')
         data = '''
-            {
-        "Auth-Token": "test",
-        "username": "test"
-            }
+        {
+          "Auth-Token": "test",
+          "username": "test"
+        }
         '''
         response = requests.post(url_auth_update, data)
         assert (response.status_code == 200)
@@ -432,59 +431,57 @@
         url_home = urljoin(api_base_url, '/')
         response = requests.get(url_home)
         assert (response.status_code == 200)
-        print("Home page - successfull connected")
+        print("Home page - successfully connected")
         # Showcase page
         url_showpage = urljoin(api_base_url, 'core/co2-ppm')
         response = requests.get(url_showpage)
         assert (response.status_code == 200)
-        print("Showcase page - successfull connected")
+        print("Showcase page - successfully connected")
         # Search page
         # include query string
-        url_search = urljoin(api_base_url, 'search')
+        url_search = urljoin(api_base_url, 'search?q=co2')
         response = requests.get(url_search)
         assert (response.status_code == 200)
-        print("Search page - successfull connected")
+        print("Search page - successfully connected")
         # Pricing page
         url_pricing = urljoin(api_base_url, 'pricing')
         response = requests.get(url_pricing)
         assert (response.status_code == 200)
-        print("Pricing page - successfull connected")
+        print("Pricing page - successfully connected")
         # Owner page
         url_owner = urljoin(api_base_url, 'core')
         response = requests.get(url_owner)
         assert (response.status_code == 200)
-        print("Owner page for valid publisher - successfull connected")
-        
-        url_owner = urljoin(api_base_url, 'dore')
+        print("Owner page for valid publisher - successfully connected")
+        
+        url_owner = urljoin(api_base_url, 'getsdfrbdbgrge')
         response = requests.get(url_owner)
         assert (response.status_code == 404)
-        print("Owner page for invalid publisher - successfull connected")
+        print("Owner page for invalid publisher - successfully connected")
         # Logout page
         url_logout = urljoin(api_base_url, 'logout')
         response = requests.get(url_logout)
         assert (response.status_code == 200)
         
-        print("Logout page - successfull connected")
+        print("Logout page - successfully connected")
         # Login page
         url_login = urljoin(api_base_url, 'login')
         response = requests.get(url_login)
         assert (response.status_code == 200)
-        print("Login page - successfull connected")
+        print("Login page - successfully connected")
         # Dashboard page
         url_dashboard = urljoin(api_base_url, 'dashboard')
         cookies = dict(cookies=invalid_token)
         response = requests.get(url_dashboard, cookies=cookies)
         assert (response.status_code == 404)
-        print("Dashboard page without cookie - successfull connected")
+        print("Dashboard page without cookies - successfully connected")
         
         cookies = dict(cookies=valid_token)
         response = requests.get(url_dashboard, cookies=cookies)
         assert (response.status_code == 200)
-        print("Dashboard page with cookie - successfull connected")
-        
-=======
-
->>>>>>> ac826518
+        print("Dashboard page with cookies - successfully connected")
+        
+
 # ==============================================
 # CLI
 
